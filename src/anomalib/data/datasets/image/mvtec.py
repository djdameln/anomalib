"""MVTec AD Dataset.

This module provides PyTorch Dataset implementation for the MVTec AD dataset. The
dataset will be downloaded and extracted automatically if not found locally.

The dataset contains 15 categories of industrial objects with both normal and
anomalous samples. Each category includes RGB images and pixel-level ground truth
masks for anomaly segmentation.

License:
    MVTec AD dataset is released under the Creative Commons
    Attribution-NonCommercial-ShareAlike 4.0 International License
    (CC BY-NC-SA 4.0) https://creativecommons.org/licenses/by-nc-sa/4.0/

Reference:
    Bergmann, P., Batzner, K., Fauser, M., Sattlegger, D., & Steger, C. (2021).
    The MVTec Anomaly Detection Dataset: A Comprehensive Real-World Dataset for
    Unsupervised Anomaly Detection. International Journal of Computer Vision,
    129(4), 1038-1059.

    Bergmann, P., Fauser, M., Sattlegger, D., & Steger, C. (2019). MVTec AD —
    A Comprehensive Real-World Dataset for Unsupervised Anomaly Detection. In
    IEEE/CVF Conference on Computer Vision and Pattern Recognition (CVPR),
    9584-9592.
"""

# Copyright (C) 2024 Intel Corporation
# SPDX-License-Identifier: Apache-2.0

from collections.abc import Sequence
from pathlib import Path

from pandas import DataFrame
from torchvision.transforms.v2 import Transform

from anomalib.data.datasets.base import AnomalibDataset
from anomalib.data.errors import MisMatchError
from anomalib.data.utils import LabelName, Split, validate_path

IMG_EXTENSIONS = (".png", ".PNG")
CATEGORIES = (
    "bottle",
    "cable",
    "capsule",
    "carpet",
    "grid",
    "hazelnut",
    "leather",
    "metal_nut",
    "pill",
    "screw",
    "tile",
    "toothbrush",
    "transistor",
    "wood",
    "zipper",
)


class MVTecDataset(AnomalibDataset):
    """MVTec dataset class.

    Dataset class for loading and processing MVTec AD dataset images. Supports
    both classification and segmentation tasks.

    Args:
<<<<<<< HEAD
        root (Path | str): Path to the root of the dataset.
            Defaults to ``./datasets/MVTec``.
        category (str): Sub-category of the dataset, e.g. 'bottle'
            Defaults to ``bottle``.
        augmentations (Transform, optional): Augmentations that should be applied to the input images.
            Defaults to ``None``.
        split (str | Split | None): Split of the dataset, usually Split.TRAIN or Split.TEST
=======
        root (Path | str): Path to root directory containing the dataset.
            Defaults to ``"./datasets/MVTec"``.
        category (str): Category name, must be one of ``CATEGORIES``.
            Defaults to ``"bottle"``.
        transform (Transform | None, optional): Transforms to apply to the images.
>>>>>>> 58453efe
            Defaults to ``None``.
        split (str | Split | None, optional): Dataset split - usually
            ``Split.TRAIN`` or ``Split.TEST``. Defaults to ``None``.

    Example:
        >>> from pathlib import Path
        >>> from anomalib.data.datasets import MVTecDataset
        >>> dataset = MVTecDataset(
        ...     root=Path("./datasets/MVTec"),
        ...     category="bottle",
        ...     split="train"
        ... )

        For classification tasks, each sample contains:

        >>> sample = dataset[0]
        >>> list(sample.keys())
        ['image_path', 'label', 'image']

        For segmentation tasks, samples also include mask paths and masks:

        >>> dataset.task = "segmentation"
        >>> sample = dataset[0]
        >>> list(sample.keys())
        ['image_path', 'label', 'image', 'mask_path', 'mask']

        Images are PyTorch tensors with shape ``(C, H, W)``, masks have shape
        ``(H, W)``:

        >>> sample["image"].shape, sample["mask"].shape
        (torch.Size([3, 256, 256]), torch.Size([256, 256]))
    """

    def __init__(
        self,
        root: Path | str = "./datasets/MVTec",
        category: str = "bottle",
        augmentations: Transform | None = None,
        split: str | Split | None = None,
    ) -> None:
        super().__init__(augmentations=augmentations)

        self.root_category = Path(root) / Path(category)
        self.category = category
        self.split = split
        self.samples = make_mvtec_dataset(
            self.root_category,
            split=self.split,
            extensions=IMG_EXTENSIONS,
        )


def make_mvtec_dataset(
    root: str | Path,
    split: str | Split | None = None,
    extensions: Sequence[str] | None = None,
) -> DataFrame:
    """Create MVTec AD samples by parsing the data directory structure.

    The files are expected to follow the structure:
        ``path/to/dataset/split/category/image_filename.png``
        ``path/to/dataset/ground_truth/category/mask_filename.png``

    Args:
        root (Path | str): Path to dataset root directory
        split (str | Split | None, optional): Dataset split (train or test)
            Defaults to ``None``.
        extensions (Sequence[str] | None, optional): Valid file extensions
            Defaults to ``None``.

    Returns:
        DataFrame: Dataset samples with columns:
            - path: Base path to dataset
            - split: Dataset split (train/test)
            - label: Class label
            - image_path: Path to image file
            - mask_path: Path to mask file (if available)
            - label_index: Numeric label (0=normal, 1=abnormal)

    Example:
        >>> root = Path("./datasets/MVTec/bottle")
        >>> samples = make_mvtec_dataset(root, split="train")
        >>> samples.head()
           path                split label image_path           mask_path label_index
        0  datasets/MVTec/bottle train good  [...]/good/105.png           0
        1  datasets/MVTec/bottle train good  [...]/good/017.png           0

    Raises:
        RuntimeError: If no valid images are found
        MisMatchError: If anomalous images and masks don't match
    """
    if extensions is None:
        extensions = IMG_EXTENSIONS

    root = validate_path(root)
    samples_list = [(str(root),) + f.parts[-3:] for f in root.glob(r"**/*") if f.suffix in extensions]
    if not samples_list:
        msg = f"Found 0 images in {root}"
        raise RuntimeError(msg)

    samples = DataFrame(samples_list, columns=["path", "split", "label", "image_path"])

    # Modify image_path column by converting to absolute path
    samples["image_path"] = samples.path + "/" + samples.split + "/" + samples.label + "/" + samples.image_path

    # Create label index for normal (0) and anomalous (1) images.
    samples.loc[(samples.label == "good"), "label_index"] = LabelName.NORMAL
    samples.loc[(samples.label != "good"), "label_index"] = LabelName.ABNORMAL
    samples.label_index = samples.label_index.astype(int)

    # separate masks from samples
    mask_samples = samples.loc[samples.split == "ground_truth"].sort_values(
        by="image_path",
        ignore_index=True,
    )
    samples = samples[samples.split != "ground_truth"].sort_values(
        by="image_path",
        ignore_index=True,
    )

    # assign mask paths to anomalous test images
    samples["mask_path"] = ""
    samples.loc[
        (samples.split == "test") & (samples.label_index == LabelName.ABNORMAL),
        "mask_path",
    ] = mask_samples.image_path.to_numpy()

    # assert that the right mask files are associated with the right test images
    abnormal_samples = samples.loc[samples.label_index == LabelName.ABNORMAL]
    if (
        len(abnormal_samples)
        and not abnormal_samples.apply(
            lambda x: Path(x.image_path).stem in Path(x.mask_path).stem,
            axis=1,
        ).all()
    ):
        msg = (
            "Mismatch between anomalous images and ground truth masks. Make sure "
            "mask files in 'ground_truth' folder follow the same naming "
            "convention as the anomalous images (e.g. image: '000.png', "
            "mask: '000.png' or '000_mask.png')."
        )
        raise MisMatchError(msg)

    # infer the task type
    samples.attrs["task"] = "classification" if (samples["mask_path"] == "").all() else "segmentation"

    if split:
        samples = samples[samples.split == split].reset_index(drop=True)

    return samples<|MERGE_RESOLUTION|>--- conflicted
+++ resolved
@@ -64,21 +64,11 @@
     both classification and segmentation tasks.
 
     Args:
-<<<<<<< HEAD
-        root (Path | str): Path to the root of the dataset.
-            Defaults to ``./datasets/MVTec``.
-        category (str): Sub-category of the dataset, e.g. 'bottle'
-            Defaults to ``bottle``.
-        augmentations (Transform, optional): Augmentations that should be applied to the input images.
-            Defaults to ``None``.
-        split (str | Split | None): Split of the dataset, usually Split.TRAIN or Split.TEST
-=======
         root (Path | str): Path to root directory containing the dataset.
             Defaults to ``"./datasets/MVTec"``.
         category (str): Category name, must be one of ``CATEGORIES``.
             Defaults to ``"bottle"``.
-        transform (Transform | None, optional): Transforms to apply to the images.
->>>>>>> 58453efe
+        augmentations (Transform, optional): Augmentations that should be applied to the input images.
             Defaults to ``None``.
         split (str | Split | None, optional): Dataset split - usually
             ``Split.TRAIN`` or ``Split.TEST``. Defaults to ``None``.
