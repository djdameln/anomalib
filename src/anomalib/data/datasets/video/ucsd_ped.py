--- conflicted
+++ resolved
@@ -88,19 +88,13 @@
         split (str | Split | None): Dataset split - usually ``Split.TRAIN`` or
             ``Split.TEST``.
         clip_length_in_frames (int, optional): Number of video frames in each clip.
-<<<<<<< HEAD
-        frames_between_clips (int, optional): Number of frames between each consecutive video clip.
-        target_frame (VideoTargetFrame): Specifies the target frame in the video clip, used for ground truth retrieval.
-        augmentations (Transform, optional): Augmentations that should be applied to the input images.
-=======
             Defaults to ``2``.
         frames_between_clips (int, optional): Number of frames between each
             consecutive video clip. Defaults to ``10``.
         target_frame (VideoTargetFrame): Specifies the target frame in the video
             clip, used for ground truth retrieval. Defaults to
             ``VideoTargetFrame.LAST``.
-        transform (Transform | None, optional): Transforms to apply to the images.
->>>>>>> 58453efe
+        augmentations (Transform, optional): Augmentations that should be applied to the input images.
             Defaults to ``None``.
 
     Example:
