--- conflicted
+++ resolved
@@ -80,16 +80,6 @@
     """ShanghaiTech Dataset class.
 
     Args:
-<<<<<<< HEAD
-        split (Split): Split of the dataset, usually Split.TRAIN or Split.TEST
-        root (Path | str): Path to the root of the dataset
-        scene (int): Index of the dataset scene (category) in range [1, 13]
-        clip_length_in_frames (int, optional): Number of video frames in each clip.
-        frames_between_clips (int, optional): Number of frames between each consecutive video clip.
-        target_frame (VideoTargetFrame): Specifies the target frame in the video clip, used for ground truth retrieval.
-        augmentations (Transform, optional): Augmentations that should be applied to the input images.
-            Defaults to ``None``.
-=======
         split (Split): Dataset split - either ``Split.TRAIN`` or ``Split.TEST``
         root (Path | str): Path to the root directory containing the dataset.
             Defaults to ``"./datasets/shanghaitech"``.
@@ -101,8 +91,8 @@
             consecutive video clip. Defaults to ``1``.
         target_frame (VideoTargetFrame): Specifies which frame in the clip to use
             for ground truth retrieval. Defaults to ``VideoTargetFrame.LAST``.
-        transform (Transform | None, optional): Transforms to apply to the input
-            images. Defaults to ``None``.
+        augmentations (Transform, optional): Augmentations that should be applied to the input images.
+            Defaults to ``None``.
 
     Example:
         >>> from anomalib.data.datasets import ShanghaiTechDataset
@@ -112,7 +102,6 @@
         ...     scene=1,
         ...     split=Split.TRAIN
         ... )
->>>>>>> 58453efe
     """
 
     def __init__(
