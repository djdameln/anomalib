"""Anomalib Image Data Modules.

This module contains data modules for loading and processing image datasets for
anomaly detection. The following data modules are available:

- ``BTech``: BTech Surface Defect Dataset
- ``Datumaro``: Dataset in Datumaro format (Intel Geti™ export)
- ``Folder``: Custom folder structure with normal/abnormal images
- ``Kolektor``: Kolektor Surface-Defect Dataset
- ``MVTecAD``: MVTec Anomaly Detection Dataset
<<<<<<< HEAD
- ``MVTecAD2``: MVTec Anomaly Detection Dataset 2
- ``Visa``: Visual Inspection for Steel Anomaly Dataset
=======
- ``MVTecLOCO``: MVTec LOCO Dataset with logical and structural anomalies
- ``VAD``: Valeo Anomaly Detection Dataset
- ``Visa``: Visual Anomaly Dataset
>>>>>>> c026ed7a

Example:
    Load the MVTec AD dataset::

        >>> from anomalib.data import MVTecAD
        >>> datamodule = MVTecAD(
        ...     root="./datasets/MVTecAD",
        ...     category="bottle"
        ... )
"""

# Copyright (C) 2025 Intel Corporation
# SPDX-License-Identifier: Apache-2.0

from enum import Enum

from .btech import BTech
from .datumaro import Datumaro
from .folder import Folder
from .kolektor import Kolektor
from .mvtec_loco import MVTecLOCO
from .mvtecad import MVTec, MVTecAD
<<<<<<< HEAD
from .mvtecad2 import MVTecAD2
=======
from .vad import VAD
>>>>>>> c026ed7a
from .visa import Visa


class ImageDataFormat(str, Enum):
    """Supported Image Dataset Types.

        The following dataset formats are supported:

    - ``BTECH``: BTech Surface Defect Dataset
    - ``DATUMARO``: Dataset in Datumaro format
    - ``FOLDER``: Custom folder structure
    - ``FOLDER_3D``: Custom folder structure for 3D images
    - ``KOLEKTOR``: Kolektor Surface-Defect Dataset
    - ``MVTEC_AD``: MVTec AD Dataset
    - ``MVTEC_AD_2``: MVTec AD 2 Dataset
    - ``MVTEC_3D``: MVTec 3D AD Dataset
    - ``MVTEC_LOCO``: MVTec LOCO Dataset
    - ``VAD``: Valeo Anomaly Detection Dataset
    - ``VISA``: Visual Anomaly Dataset
    """

    BTECH = "btech"
    DATUMARO = "datumaro"
    FOLDER = "folder"
    FOLDER_3D = "folder_3d"
    KOLEKTOR = "kolektor"
    MVTEC_AD = "mvtecad"
    MVTEC_AD_2 = "mvtecad2"
    MVTEC_3D = "mvtec_3d"
    MVTEC_LOCO = "mvtec_loco"
    VAD = "vad"
    VISA = "visa"


__all__ = [
    "BTech",
    "Datumaro",
    "Folder",
    "Kolektor",
    "MVTec",  # Include MVTec for backward compatibility
    "MVTecAD",
<<<<<<< HEAD
    "MVTecAD2",
=======
    "MVTec",  # Include both for backward compatibility
    "MVTecLOCO",
    "VAD",
>>>>>>> c026ed7a
    "Visa",
]<|MERGE_RESOLUTION|>--- conflicted
+++ resolved
@@ -8,14 +8,10 @@
 - ``Folder``: Custom folder structure with normal/abnormal images
 - ``Kolektor``: Kolektor Surface-Defect Dataset
 - ``MVTecAD``: MVTec Anomaly Detection Dataset
-<<<<<<< HEAD
 - ``MVTecAD2``: MVTec Anomaly Detection Dataset 2
-- ``Visa``: Visual Inspection for Steel Anomaly Dataset
-=======
 - ``MVTecLOCO``: MVTec LOCO Dataset with logical and structural anomalies
 - ``VAD``: Valeo Anomaly Detection Dataset
 - ``Visa``: Visual Anomaly Dataset
->>>>>>> c026ed7a
 
 Example:
     Load the MVTec AD dataset::
@@ -38,11 +34,8 @@
 from .kolektor import Kolektor
 from .mvtec_loco import MVTecLOCO
 from .mvtecad import MVTec, MVTecAD
-<<<<<<< HEAD
 from .mvtecad2 import MVTecAD2
-=======
 from .vad import VAD
->>>>>>> c026ed7a
 from .visa import Visa
 
 
@@ -84,12 +77,8 @@
     "Kolektor",
     "MVTec",  # Include MVTec for backward compatibility
     "MVTecAD",
-<<<<<<< HEAD
     "MVTecAD2",
-=======
-    "MVTec",  # Include both for backward compatibility
     "MVTecLOCO",
     "VAD",
->>>>>>> c026ed7a
     "Visa",
 ]