"""DataModule for Datumaro format.

This module provides a PyTorch Lightning DataModule for datasets in Datumaro
format. Currently only supports annotations exported from Intel Geti™.

Example:
    Create a Datumaro datamodule::

        >>> from pathlib import Path
        >>> from anomalib.data import Datumaro
        >>> datamodule = Datumaro(
        ...     root="./datasets/datumaro",
        ...     train_batch_size=32,
        ...     eval_batch_size=32,
        ...     num_workers=8,
        ... )
        >>> datamodule.setup()
        >>> i, data = next(enumerate(datamodule.train_dataloader()))
        >>> data.keys()
        dict_keys(['image_path', 'label', 'image'])

Notes:
    The directory structure should be organized as follows::

        root/
        ├── annotations/
        │   ├── train.json
        │   └── test.json
        └── images/
            ├── train/
            │   ├── image1.jpg
            │   └── image2.jpg
            └── test/
                ├── image3.jpg
                └── image4.jpg
"""

# Copyright (C) 2024 Intel Corporation
# SPDX-License-Identifier: Apache-2.0

from pathlib import Path

from torchvision.transforms.v2 import Transform

from anomalib.data.datamodules.base import AnomalibDataModule
from anomalib.data.datasets.image.datumaro import DatumaroDataset
from anomalib.data.utils import Split, TestSplitMode, ValSplitMode


class Datumaro(AnomalibDataModule):
    """Datumaro datamodule.

    Args:
        root (Path | str): Path to the dataset root directory.
        train_batch_size (int, optional): Training batch size.
            Defaults to ``32``.
        eval_batch_size (int, optional): Test batch size.
            Defaults to ``32``.
        num_workers (int, optional): Number of workers.
            Defaults to ``8``.
<<<<<<< HEAD
        train_augmentations (Transform | None): Augmentations to apply dto the training images
            Defaults to ``None``.
        val_augmentations (Transform | None): Augmentations to apply to the validation images.
            Defaults to ``None``.
        test_augmentations (Transform | None): Augmentations to apply to the test images.
            Defaults to ``None``.
        augmentations (Transform | None): General augmentations to apply if stage-specific
            augmentations are not provided.
        image_size (tuple[int, int], optional): Size to which input images should be resized.
            Defaults to ``None``.
        test_split_mode (TestSplitMode): Setting that determines how the testing subset is obtained.
=======
        test_split_mode (TestSplitMode): Setting that determines how the testing
            subset is obtained.
>>>>>>> 58453efe
            Defaults to ``TestSplitMode.FROM_DIR``.
        test_split_ratio (float): Fraction of images from the train set that will
            be reserved for testing.
            Defaults to ``0.2``.
        val_split_mode (ValSplitMode): Setting that determines how the validation
            subset is obtained.
            Defaults to ``ValSplitMode.SAME_AS_TEST``.
        val_split_ratio (float): Fraction of train or test images that will be
            reserved for validation.
            Defaults to ``0.5``.
        seed (int | None, optional): Seed which may be set to a fixed value for
            reproducibility.
            Defaults to ``None``.

    Example:
        >>> from anomalib.data import Datumaro
        >>> datamodule = Datumaro(
        ...     root="./datasets/datumaro",
        ...     train_batch_size=32,
        ...     eval_batch_size=32,
        ...     num_workers=8,
        ... )
        >>> datamodule.setup()
        >>> i, data = next(enumerate(datamodule.train_dataloader()))
        >>> data.keys()
        dict_keys(['image_path', 'label', 'image'])
    """

    def __init__(
        self,
        root: str | Path,
        train_batch_size: int = 32,
        eval_batch_size: int = 32,
        num_workers: int = 8,
        train_augmentations: Transform | None = None,
        val_augmentations: Transform | None = None,
        test_augmentations: Transform | None = None,
        augmentations: Transform | None = None,
        test_split_mode: TestSplitMode | str = TestSplitMode.FROM_DIR,
        test_split_ratio: float = 0.5,
        val_split_mode: ValSplitMode | str = ValSplitMode.FROM_TEST,
        val_split_ratio: float = 0.5,
        seed: int | None = None,
    ) -> None:
        super().__init__(
            train_batch_size=train_batch_size,
            eval_batch_size=eval_batch_size,
            num_workers=num_workers,
            train_augmentations=train_augmentations,
            val_augmentations=val_augmentations,
            test_augmentations=test_augmentations,
            augmentations=augmentations,
            val_split_mode=val_split_mode,
            val_split_ratio=val_split_ratio,
            test_split_mode=test_split_mode,
            test_split_ratio=test_split_ratio,
            seed=seed,
        )
        self.root = root

    def _setup(self, _stage: str | None = None) -> None:
        self.train_data = DatumaroDataset(
            root=self.root,
            split=Split.TRAIN,
        )
        self.test_data = DatumaroDataset(
            root=self.root,
            split=Split.TEST,
        )<|MERGE_RESOLUTION|>--- conflicted
+++ resolved
@@ -58,7 +58,6 @@
             Defaults to ``32``.
         num_workers (int, optional): Number of workers.
             Defaults to ``8``.
-<<<<<<< HEAD
         train_augmentations (Transform | None): Augmentations to apply dto the training images
             Defaults to ``None``.
         val_augmentations (Transform | None): Augmentations to apply to the validation images.
@@ -69,11 +68,8 @@
             augmentations are not provided.
         image_size (tuple[int, int], optional): Size to which input images should be resized.
             Defaults to ``None``.
-        test_split_mode (TestSplitMode): Setting that determines how the testing subset is obtained.
-=======
         test_split_mode (TestSplitMode): Setting that determines how the testing
             subset is obtained.
->>>>>>> 58453efe
             Defaults to ``TestSplitMode.FROM_DIR``.
         test_split_ratio (float): Fraction of images from the train set that will
             be reserved for testing.
