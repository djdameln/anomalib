"""Anomalib Datasets.

This module provides datasets and data modules for anomaly detection tasks.

The module contains:
    - Data classes for representing different types of data (images, videos, etc.)
    - Dataset classes for loading and processing data
    - Data modules for use with PyTorch Lightning
    - Helper functions for data loading and validation

Example:
    >>> from anomalib.data import MVTecAD
    >>> datamodule = MVTecAD(
    ...     root="./datasets/MVTecAD",
    ...     category="bottle",
    ...     image_size=(256, 256)
    ... )
"""

# Copyright (C) 2022-2025 Intel Corporation
# SPDX-License-Identifier: Apache-2.0

import importlib
import logging
from enum import Enum
from itertools import chain

from omegaconf import DictConfig, ListConfig

from anomalib.utils.config import to_tuple

# Dataclasses
from .dataclasses import (
    Batch,
    DatasetItem,
    DepthBatch,
    DepthItem,
    ImageBatch,
    ImageItem,
    InferenceBatch,
    NumpyImageBatch,
    NumpyImageItem,
    NumpyVideoBatch,
    NumpyVideoItem,
    VideoBatch,
    VideoItem,
)

# Datamodules
from .datamodules.base import AnomalibDataModule
from .datamodules.depth import DepthDataFormat, Folder3D, MVTec3D
<<<<<<< HEAD
from .datamodules.image import BTech, Datumaro, Folder, ImageDataFormat, Kolektor, MVTec, MVTecAD, MVTecAD2, Visa
=======
from .datamodules.image import VAD, BTech, Datumaro, Folder, ImageDataFormat, Kolektor, MVTec, MVTecAD, MVTecLOCO, Visa
>>>>>>> c026ed7a
from .datamodules.video import Avenue, ShanghaiTech, UCSDped, VideoDataFormat

# Datasets
from .datasets import AnomalibDataset
from .datasets.depth import Folder3DDataset, MVTec3DDataset
from .datasets.image import (
    BTechDataset,
    DatumaroDataset,
    FolderDataset,
    KolektorDataset,
    MVTecADDataset,
    MVTecLOCODataset,
    VADDataset,
    VisaDataset,
)
from .datasets.video import AvenueDataset, ShanghaiTechDataset, UCSDpedDataset
from .predict import PredictDataset

logger = logging.getLogger(__name__)


DataFormat = Enum(  # type: ignore[misc]
    "DataFormat",
    {i.name: i.value for i in chain(DepthDataFormat, ImageDataFormat, VideoDataFormat)},
)


class UnknownDatamoduleError(ModuleNotFoundError):
    """Raised when a datamodule cannot be found."""


def get_datamodule(config: DictConfig | ListConfig | dict) -> AnomalibDataModule:
    """Get Anomaly Datamodule from config.

    Args:
        config: Configuration for the anomaly model. Can be either:
            - DictConfig from OmegaConf
            - ListConfig from OmegaConf
            - Python dictionary

    Returns:
        PyTorch Lightning DataModule configured according to the input.

    Raises:
        UnknownDatamoduleError: If the specified datamodule cannot be found.

    Example:
        >>> from omegaconf import DictConfig
        >>> config = DictConfig({
        ...     "data": {
        ...         "class_path": "MVTecAD",
        ...         "init_args": {"root": "./datasets/MVTec"}
        ...     }
        ... })
        >>> datamodule = get_datamodule(config)
    """
    logger.info("Loading the datamodule")

    if isinstance(config, dict):
        config = DictConfig(config)

    try:
        _config = config.data if "data" in config else config
        if len(_config.class_path.split(".")) > 1:
            module = importlib.import_module(".".join(_config.class_path.split(".")[:-1]))
        else:
            module = importlib.import_module("anomalib.data")
    except ModuleNotFoundError as exception:
        logger.exception(f"ModuleNotFoundError: {_config.class_path}")
        raise UnknownDatamoduleError from exception
    dataclass = getattr(module, _config.class_path.split(".")[-1])
    init_args = {**_config.get("init_args", {})}  # get dict
    if "image_size" in init_args:
        init_args["image_size"] = to_tuple(init_args["image_size"])

    return dataclass(**init_args)


__all__ = [
    # Base Classes
    "AnomalibDataModule",
    "AnomalibDataset",
    # Data Classes
    "Batch",
    "DatasetItem",
    "DepthBatch",
    "DepthItem",
    "ImageBatch",
    "ImageItem",
    "InferenceBatch",
    "NumpyImageBatch",
    "NumpyImageItem",
    "NumpyVideoBatch",
    "NumpyVideoItem",
    "VideoBatch",
    "VideoItem",
    # Depth
    "DepthDataFormat",
    "Folder3D",
    "Folder3DDataset",
    "MVTec3D",
    "MVTec3DDataset",
    # Image
    "BTech",
    "BTechDataset",
    "Datumaro",
    "DatumaroDataset",
    "Folder",
    "FolderDataset",
    "ImageDataFormat",
    "Kolektor",
    "KolektorDataset",
<<<<<<< HEAD
    "MVTec",  # Deprecated, use MVTecAD instead
    "MVTecAD",
    "MVTecADDataset",
    "MVTecAD2",
=======
    "MVTec",  # Include MVTec for backward compatibility
    "MVTecAD",
    "MVTecADDataset",
    "MVTecLOCO",
    "MVTecLOCODataset",
    "VAD",
    "VADDataset",
>>>>>>> c026ed7a
    "Visa",
    "VisaDataset",
    # Video
    "Avenue",
    "AvenueDataset",
    "ShanghaiTech",
    "ShanghaiTechDataset",
    "UCSDped",
    "UCSDpedDataset",
    "VideoDataFormat",
    # Predict
    "PredictDataset",
    "get_datamodule",
]<|MERGE_RESOLUTION|>--- conflicted
+++ resolved
@@ -49,11 +49,19 @@
 # Datamodules
 from .datamodules.base import AnomalibDataModule
 from .datamodules.depth import DepthDataFormat, Folder3D, MVTec3D
-<<<<<<< HEAD
-from .datamodules.image import BTech, Datumaro, Folder, ImageDataFormat, Kolektor, MVTec, MVTecAD, MVTecAD2, Visa
-=======
-from .datamodules.image import VAD, BTech, Datumaro, Folder, ImageDataFormat, Kolektor, MVTec, MVTecAD, MVTecLOCO, Visa
->>>>>>> c026ed7a
+from .datamodules.image import (
+    VAD,
+    BTech,
+    Datumaro,
+    Folder,
+    ImageDataFormat,
+    Kolektor,
+    MVTec,
+    MVTecAD,
+    MVTecAD2,
+    MVTecLOCO,
+    Visa,
+)
 from .datamodules.video import Avenue, ShanghaiTech, UCSDped, VideoDataFormat
 
 # Datasets
@@ -166,20 +174,14 @@
     "ImageDataFormat",
     "Kolektor",
     "KolektorDataset",
-<<<<<<< HEAD
-    "MVTec",  # Deprecated, use MVTecAD instead
+    "MVTec",  # Include MVTec for backward compatibility
     "MVTecAD",
     "MVTecADDataset",
     "MVTecAD2",
-=======
-    "MVTec",  # Include MVTec for backward compatibility
-    "MVTecAD",
-    "MVTecADDataset",
     "MVTecLOCO",
     "MVTecLOCODataset",
     "VAD",
     "VADDataset",
->>>>>>> c026ed7a
     "Visa",
     "VisaDataset",
     # Video
